grammar GPULang;

<<<<<<< HEAD
=======
options {
    language = Cpp;
}

>>>>>>> 20fd1e4a
// Lexer API hooks
@lexer::apifuncs {

}

@lexer::members {
#include <iostream>
}

@lexer::header {
    #include <string>
    #include <vector>
    #include "gpulangtoken.h"
}

// parser API hooks
@parser::apifuncs {

}

@parser::declarations {
friend class GPULangLexerErrorHandler;
friend class GPULangParserErrorHandler;
friend class GPULangTokenFactory;
friend bool GPULangCompile(const std::string&, GPULang::Compiler::Language, const std::string&, const std::string&, const std::vector<std::string>&, GPULang::Compiler::Options, GPULangErrorBlob*&);
static std::vector<std::tuple<size_t, size_t, std::string>> LineStack;
}

@parser::definitions {
std::vector<std::tuple<size_t, size_t, std::string>> GPULangParser::LineStack;
}

@parser::members {


// setup function which binds the compiler state to the current AST node
Symbol::Location
SetupFile(bool updateLine = true)
{
    Symbol::Location location;
    ::GPULangToken* token = (::GPULangToken*)_input->LT(-1);

    // assume the previous token is the latest file
    location.file = token->file;
    location.line = token->line;
    location.column = token->getCharPositionInLine();
    return location;
}

}

// parser includes
@parser::header {

// include std container
#include <vector>
#include <typeinfo>
#include <iostream>
#include <string>
#include <stack>
#include <tuple>

#include "gpulangtoken.h"
#include "gpulangcompiler.h"
#include "ast/alias.h"
#include "ast/annotation.h"
#include "ast/effect.h"
#include "ast/enumeration.h"
#include "ast/function.h"
#include "ast/program.h"
#include "ast/renderstate.h"
#include "ast/samplerstate.h"
#include "ast/state.h"
#include "ast/structure.h"
#include "ast/symbol.h"
#include "ast/variable.h"
#include "ast/statements/breakstatement.h"
#include "ast/statements/continuestatement.h"
#include "ast/statements/expressionstatement.h"
#include "ast/statements/forstatement.h"
#include "ast/statements/ifstatement.h"
#include "ast/statements/terminatestatement.h"
#include "ast/statements/scopestatement.h"
#include "ast/statements/statement.h"
#include "ast/statements/switchstatement.h"
#include "ast/statements/whilestatement.h"
#include "ast/expressions/accessexpression.h"
#include "ast/expressions/arrayindexexpression.h"
#include "ast/expressions/binaryexpression.h"
#include "ast/expressions/boolexpression.h"
#include "ast/expressions/callexpression.h"
#include "ast/expressions/commaexpression.h"
#include "ast/expressions/expression.h"
#include "ast/expressions/floatexpression.h"
#include "ast/expressions/initializerexpression.h"
#include "ast/expressions/arrayinitializerexpression.h"
#include "ast/expressions/intexpression.h"
#include "ast/expressions/stringexpression.h"
#include "ast/expressions/symbolexpression.h"
#include "ast/expressions/ternaryexpression.h"
#include "ast/expressions/uintexpression.h"
#include "ast/expressions/unaryexpression.h"
#include "util.h"
#include "memory.h"

using namespace GPULang;

}

string
    returns[ std::string val ]:
    '"' (data = ~'"' { $val.append($data.text); })* '"'
    | '\'' (data = ~'\'' { $val.append($data.text); })* '\'';

boolean
    returns[ bool val ]
    @init {
        $val = false;
    }: 'true' { $val = true; } | 'false' { $val = false; };

// main entry point
entry
    returns[ Effect* returnEffect ]:
    effect {
        $returnEffect = $effect.eff;
    } EOF;

// entry point for effect, call this function to begin parsing
effect
    returns[ Effect* eff ]
    @init
    {
        $eff = Alloc<Effect>();
    }
    :
    (
        linePreprocessorEntry
        | alias ';'                 { $eff->symbols.push_back($alias.sym); }
        | functionDeclaration ';'   { $eff->symbols.push_back($functionDeclaration.sym); }    
        | function                  { $eff->symbols.push_back($function.sym); }    
        | variables ';'             { for (Variable* var : $variables.list) { $eff->symbols.push_back(var); } }
        | structure ';'             { $eff->symbols.push_back($structure.sym); }
        | enumeration ';'           { $eff->symbols.push_back($enumeration.sym); }
        | state ';'                 { $eff->symbols.push_back($state.sym); }
        | sampler ';'                 { $eff->symbols.push_back($sampler.sym); }
        | program ';'               { $eff->symbols.push_back($program.sym); }
    )*?;
    
linePreprocessorEntry
    @init
    {
        size_t origLine;
    }
    :
    '#line' { origLine = _input->LT(-1)->getLine(); } line = INTEGERLITERAL path = string { LineStack.push_back( {origLine, atoi($line.text.c_str()), $path.val }); }
    ;
    
alias
    returns[ Alias* sym ]
    @init
    {
        $sym = nullptr;
        std::string name;
        std::string type;
    }
    : 'alias' name = IDENTIFIER 'as' type = IDENTIFIER { name = $name.text; type = $type.text; }
    {
        $sym = Alloc<Alias>();
        $sym->name = name;
        $sym->type = type;
    }
    ;

// metarule for annotation - API layer data to be passed to program reading shader
annotation
    returns[ Annotation annot ]:
        ('@' (name = IDENTIFIER '(' value = expression ')' { $annot.name = $name.text; $annot.value = $value.tree; }))
    ;
    
// metarule for attribute - compiler layer data to be passed to target language compiler
attribute
    returns[ Attribute attr ]: 
    name = IDENTIFIER '(' expression ')' { $attr.name = $name.text; $attr.expression = $expression.tree; } 
    | name = IDENTIFIER { $attr.name = $name.text; $attr.expression = nullptr; }
    ;

typeDeclaration
    returns[ Type::FullType type ]
    @init
    {
        $type.name = "";
    }:
    ( 
        '*' { $type.AddModifier(Type::FullType::Modifier::Pointer); } |
        '[' { $type.AddModifier(Type::FullType::Modifier::Array); } 
            ( arraySize0 = expression { $type.UpdateValue($arraySize0.tree); } )? 
        ']'
        | IDENTIFIER { $type.AddQualifier($IDENTIFIER.text); }
    )* 
    typeName = IDENTIFIER { $type.name = $typeName.text; }
    ;

    // Variable declaration <annotation>* <attribute>* instance0, .. instanceN : <type_modifiers> <type> 
variables
    returns[ std::vector<Variable*> list ]
    @init
    {
        std::vector<Annotation> annotations;
        std::vector<Attribute> attributes;
        std::vector<std::string> names;
        std::vector<Expression*> valueExpressions;
        std::vector<Symbol::Location> locations;
        unsigned initCounter = 0;
        Type::FullType type = { "<undefined>" };
    }:
    (annotation { annotations.push_back(std::move($annotation.annot)); })*
    (attribute { attributes.push_back(std::move($attribute.attr)); })+
    
    varName = IDENTIFIER { names.push_back($varName.text); valueExpressions.push_back(nullptr); locations.push_back(SetupFile()); } 
    (',' varNameN = IDENTIFIER { names.push_back($varNameN.text); valueExpressions.push_back(nullptr); locations.push_back(SetupFile()); })*
    
    ( ':' 
       typeDeclaration { type = $typeDeclaration.type; }
    )?
    (
        '=' valueExpr = logicalOrExpression { if (initCounter < names.size()) { valueExpressions[initCounter++] = $valueExpr.tree; }  } 
        (',' valueExprN = logicalOrExpression { if (initCounter < names.size()) { valueExpressions[initCounter++] = $valueExprN.tree; }; } )*
    )?
    {
        for (size_t i = 0; i < names.size(); i++)
        {
            Variable* var = Alloc<Variable>(); 
            var->type = type; 
            var->location = locations[i]; 
            var->annotations = annotations;
            var->attributes = attributes;
            var->name = names[i];
            var->valueExpression = valueExpressions[i];
            $list.push_back(var);
        }
    }
    ;

structureDeclaration
    returns[ Structure* sym ]
    @init
    {
        $sym = nullptr;
        std::vector<Annotation> annotations;
        std::vector<Attribute> attributes;
    }:
    (annotation { annotations.push_back(std::move($annotation.annot)); })*
    (attribute { attributes.push_back(std::move($attribute.attr)); })*
    'struct' 
    name = IDENTIFIER 
    { 
        $sym = Alloc<Structure>();
        $sym->name = $name.text; 
        $sym->annotations = std::move(annotations);
        $sym->attributes = std::move(attributes);
        $sym->location = SetupFile();
    }
    ;

structure
    returns[ Structure* sym ]
    @init
    {
        $sym = nullptr;
        std::vector<Symbol*> members;
        bool isArray = false;
        Expression* arraySizeExpression = nullptr;
        std::string instanceName;
        Symbol::Location varLocation;
        Type::FullType varType;
        std::string varName;
    }:
    structureDeclaration { $sym = $structureDeclaration.sym; }
    '{' 
        (varName = IDENTIFIER { varName = $varName.text; varLocation = SetupFile(); } ':'         
            ( 
                '*' { varType.AddModifier(Type::FullType::Modifier::Pointer); } |
                '[' { varType.AddModifier(Type::FullType::Modifier::Array); } 
                    ( arraySize0 = expression { varType.UpdateValue($arraySize0.tree); } )?  
                ']'
            )* 
            varTypeName = IDENTIFIER { varType.name = $varTypeName.text; } ';'
            {
                Variable* var = Alloc<Variable>(); 
                var->type = varType; 
                var->location = varLocation; 
                var->name = varName;
                var->valueExpression = nullptr;
                members.push_back(var);
                
                varType = Type::FullType();
            }
        )*
    '}' 
    // Disable tail as structs can't be created locally (yet)
    // tail, like } myStruct[];
    /*
    (
        instanceName = IDENTIFIER { instanceName = $instanceName.text; }
        ( '[' (expression { arraySizeExpression = $expression.tree; })? ']' { isArray = true; } )?
    )?
    */
    { 
        $sym->symbols = members; 
        //$sym->instanceName = instanceName;
        //$sym->isArray = isArray;
        //$sym->arraySizeExpression = arraySizeExpression;
    }
    ;

enumeration
    returns[ Enumeration* sym ]
    @init
    {
        $sym = nullptr;
        std::vector<std::string> enumLabels;
        std::vector<Expression*> enumValues;
        std::string name;
        Type::FullType type = { "u32" };
        Symbol::Location location;
    }:
    'enum' name = IDENTIFIER { name = $name.text; location = SetupFile(); }
    (':' typeDeclaration { type = $typeDeclaration.type; })?
    '{'
        (
            label = IDENTIFIER { Expression* expr = nullptr; } ('=' value = expression { expr = $value.tree; })?
            {
                enumLabels.push_back($label.text);
                enumValues.push_back(expr);
            }
            (
                ',' label = IDENTIFIER { Expression* expr = nullptr; } ('=' value = expression { expr = $value.tree; })?
                {
                    enumLabels.push_back($label.text);
                    enumValues.push_back(expr);
                }
            )*
        )?
    '}'
    {
        $sym = Alloc<Enumeration>();
        $sym->name = name;
        type.literal = true;
        $sym->type = type;
        $sym->labels = enumLabels;
        $sym->values = enumValues;
        $sym->location = location;
    }
    ;

// Variable declaration <annotation>* <attribute>* instance0, .. instanceN : <type_modifiers> <type> 
parameter
    returns[ Variable* sym ]
    @init
    {
        std::vector<Attribute> attributes;
        std::string name;
        Expression* valueExpression = nullptr;
        Symbol::Location location;
        Type::FullType type = { "unknown" };
    }:
    (attribute { attributes.push_back(std::move($attribute.attr)); })*
    varName = IDENTIFIER { name = $varName.text; location = SetupFile(); } 
    ':' 
    typeDeclaration { type = $typeDeclaration.type; }
    (
        '=' valueExpr = logicalOrExpression { valueExpression = $valueExpr.tree; } 
    )?
    {
            $sym = Alloc<Variable>(); 
            $sym->type = type; 
            $sym->location = location; 
            $sym->attributes = std::move(attributes);
            $sym->name = name;
            $sym->valueExpression = valueExpression;
    }
    ;

functionDeclaration
    returns[ Function* sym ]
    @init
    {
        $sym = nullptr;
        std::vector<Variable*> variables;
        std::vector<Attribute> attributes;
        Symbol::Location location;
    }:
    (attribute { attributes.push_back(std::move($attribute.attr)); })*
    name = IDENTIFIER { location = SetupFile(); } '(' (arg0 = parameter { variables.push_back($arg0.sym); } (',' argn = parameter { variables.push_back($argn.sym); })* )? ')' returnType = typeDeclaration
    {
        $sym = Alloc<Function>(); 
        $sym->hasBody = false;
        $sym->location = location;
        $sym->returnType = $returnType.type; 
        $sym->name = $name.text; 
        $sym->parameters = variables; 
        $sym->attributes = std::move(attributes);
    }
    ;

function
    returns[ Function* sym ]
    @init
    {
        $sym = nullptr;
        Token* startToken = nullptr;
        Token* endToken = nullptr;
    }:
    functionDeclaration { $sym = $functionDeclaration.sym; }
    {
        startToken = _input->LT(2);
    }
    scopeStatement
    {
        endToken = _input->LT(-2);

        // extract code from between tokens
        antlr4::misc::Interval interval;
        interval.a = startToken->getTokenIndex();
        interval.b = endToken->getTokenIndex();
        $sym->body = _input->getText(interval);
        $sym->hasBody = true;
        $sym->ast = $scopeStatement.tree;
    } 
    ;

program
    returns[ Program* sym ]
    @init
    {
        $sym = nullptr;
        Symbol::Location location;
        std::vector<Program::SubroutineMapping> subroutines;
        std::vector<Expression*> entries;
        std::vector<Annotation> annotations;
    }:
    (annotation { annotations.push_back(std::move($annotation.annot)); })*
    'program' name = IDENTIFIER { location = SetupFile(); }
    '{'
        ( assignment = expression { entries.push_back($assignment.tree); } ';' )*
    '}'
    { 
        $sym = Alloc<Program>();
        $sym->location = location;
        $sym->name = $name.text;
        $sym->annotations = std::move(annotations);
        $sym->entries = entries;
    }
    ;

sampler
    returns[ SamplerState* sym ]
    @init
    {
        std::vector<Expression*> entries;
    }:
    (
        //'inline_sampler' { $sym = Alloc<SamplerState>(); $sym->isInline = true; }
        'sampler_state' { $sym = Alloc<SamplerState>(); $sym->isImmutable = true; }
    ) name = IDENTIFIER { $sym->location = SetupFile(); }
    '{'
        (assign = expression { entries.push_back($assign.tree); } ';' )*
    '}'
    {
        $sym->name = $name.text;
        $sym->entries = entries;
    }
    ;
        
state
    returns[ State* sym ]
    @init
    {
        std::vector<Expression*> entries;
    }:
    (
        'render_state' { $sym = Alloc<RenderState>(); } 
    ) name = IDENTIFIER { $sym->location = SetupFile(); }
    '{'
        (assign = expression { entries.push_back($assign.tree); } ';' )*
    '}'
    {
        $sym->name = $name.text;
        $sym->entries = entries;
    }
    ;

statement
    returns[ Statement* tree ]
    @init
    {
        $tree = nullptr;
    }:
    ifStatement               { $tree = $ifStatement.tree; }
    | scopeStatement            { $tree = $scopeStatement.tree; }
    | forStatement              { $tree = $forStatement.tree; }
    | whileStatement            { $tree = $whileStatement.tree; }
    | switchStatement           { $tree = $switchStatement.tree; }
    | terminateStatement        { $tree = $terminateStatement.tree; }
    | continueStatement         { $tree = $continueStatement.tree; }
    | breakStatement            { $tree = $breakStatement.tree; }
    | expressionStatement ';'   { $tree = $expressionStatement.tree; }
    ;

// expression list as a statement, basically supposing the expression will have a side effect
expressionStatement
    returns[ Statement* tree ]
    @init 
    {
        $tree = nullptr;
    }: 
    expression
    {
        $tree = Alloc<ExpressionStatement>(($expression.tree));
        $tree->location = SetupFile();
    }
    ;


ifStatement
    returns[ Statement* tree ]
    @init
    {
        $tree = nullptr;
        Expression* condition = nullptr;
        Statement* ifBody = nullptr;
        Statement* elseBody = nullptr;
        Symbol::Location location;
    }:
    'if' { location = SetupFile(); } '(' condition = expression { condition = $condition.tree; } ')' 
    ifBody = statement { ifBody = $ifBody.tree; }
    
    ('else' elseBody = statement { elseBody = $elseBody.tree; })?
    {
        $tree = Alloc<IfStatement>(condition, ifBody, elseBody);
        $tree->location = location;
    }
    ;

forStatement
    returns[ Statement* tree ]
    @init
    {
        $tree = nullptr;
        std::vector<Variable*> declarations;
        Expression* conditionExpression = nullptr;
        Expression* loopExpression = nullptr;
        Statement* contents = nullptr;
        std::vector<Attribute> attributes;
        Symbol::Location location;
    }:
    'for' { location = SetupFile(); }
    '(' 
        (variables { declarations = $variables.list; })? ';'
        (condition = expression { conditionExpression = $condition.tree; })? ';' 
        (loop = expression      { loopExpression = $loop.tree; })?
    ')' (attribute { attributes.push_back(std::move($attribute.attr)); })*
    content = statement { contents = $content.tree; }
    {
        $tree = Alloc<ForStatement>(declarations, conditionExpression, loopExpression, contents);
        $tree->location = location;
        $tree->attributes = std::move(attributes);
    }
    ;

forRangeStatement
    returns[ Statement* tree ]
    @init
    {
        $tree = nullptr;
        Statement* contents = nullptr;
        Symbol::Location location;
    }:
    'for' { location = SetupFile(); } '(' iterator = IDENTIFIER ':' start = IDENTIFIER '..' end = IDENTIFIER ')'
    content = statement { contents = $content.tree; }
    {

    }
    ;

whileStatement
    returns[ Statement* tree ]
    @init
    {
        $tree = nullptr;
        Expression* conditionExpression = nullptr;
        Statement* contents = nullptr;
        bool isDoWhile = false;
        Symbol::Location location;
    }:
    'while' { location = SetupFile(); } '(' condition = expression { conditionExpression = $condition.tree; } ')'
    content = statement { contents = $content.tree; }
    {
        $tree = Alloc<WhileStatement>(conditionExpression, contents, isDoWhile);
        $tree->location = location;
    }
    | 'do' { location = SetupFile(); }
    content = statement { contents = $content.tree; isDoWhile = true; } 
    'while' '(' condition = expression { conditionExpression = $condition.tree; } ')' ';'
    {
        $tree = Alloc<WhileStatement>(conditionExpression, contents, isDoWhile);
        $tree->location = location;
    }
    ;

scopeStatement
    returns[ Statement* tree ]
    @init
    {
        $tree = nullptr;
        std::vector<Symbol*> contents;
        Symbol::Location location;
    }:
    '{' { location = SetupFile(); }
    (
        variables ';' { for(Variable* var : $variables.list) { contents.push_back(var); } }
        | statement { contents.push_back($statement.tree); }
        | linePreprocessorEntry
    )* 
    '}'
    {
        $tree = Alloc<ScopeStatement>(contents);
        $tree->location = location;
    }
    ;
    
terminateStatement
    returns [ Statement* tree ]
    @init
    {
        $tree = nullptr;
        Expression* returnValue = nullptr;
        Symbol::Location location;
    }:
    'return' { location = SetupFile(); } (value = expression { returnValue = $value.tree; })? ';'
    {
        $tree = Alloc<TerminateStatement>(returnValue, TerminateStatement::TerminationType::Return);
        $tree->location = location;
    }
    | 'discard' { location = SetupFile(); } ';'
    {
      $tree = Alloc<TerminateStatement>(returnValue, TerminateStatement::TerminationType::Discard);
      $tree->location = location;
    }
    | 'ray_ignore' { location = SetupFile(); } ';'
    {
      $tree = Alloc<TerminateStatement>(returnValue, TerminateStatement::TerminationType::RayIgnoreIntersection);
      $tree->location = location;
    }
    | 'ray_terminate' { location = SetupFile(); } ';'
    {
      $tree = Alloc<TerminateStatement>(returnValue, TerminateStatement::TerminationType::RayTerminate);
      $tree->location = location;
    }
    ;
    
continueStatement
    returns[ Statement* tree ]
    @init 
    {
        $tree = nullptr;
        Symbol::Location location;
    }: 
    'continue' { location = SetupFile(); } ';' 
    {
        $tree = Alloc<ContinueStatement>();
        $tree->location = location;
    }
    ;

switchStatement
    returns[ Statement* tree ]
    @init
    {
        $tree = nullptr;
        Expression* switchExpression;
        std::vector<Expression*> caseExpressions;
        std::vector<Statement*> caseStatements;
        Symbol::Location location;
        Statement* defaultStatement = nullptr;
    }:
    'switch' { location = SetupFile(); } '(' expression ')' { switchExpression = $expression.tree; }
    '{'
        (
            'case' expression ':' { caseExpressions.push_back($expression.tree); caseStatements.push_back(nullptr); }
            (
                statement
                { 
                    caseStatements.back() = $statement.tree;
                }
            )?
        )*
        (
            'default' ':'
            (
                statement
                {
                    defaultStatement = $statement.tree;
                }
            )?
        )?
    '}'
    {
        $tree = Alloc<SwitchStatement>(switchExpression, caseExpressions, caseStatements, defaultStatement);
        $tree->location = location;
    }
    ;

breakStatement
    returns[ Statement* tree ]
    @init 
    {
        $tree = nullptr;
        Symbol::Location location;
    }: 
    'break' { location = SetupFile(); } ';'
    {
        $tree = Alloc<BreakStatement>();
        $tree->location = location;
    }
    ;

// an expression is any symbol that can evaluate to a certain value or type
expression
    returns[ Expression* tree ]
    @init 
    {
        $tree = nullptr;
    }: 
    commaExpression { $tree = $commaExpression.tree; $tree->location = SetupFile(); }
    ;

commaExpression
    returns[ Expression* tree ]
    @init
    {
        $tree = nullptr;
        Symbol::Location location;
    }:
    e1 = assignmentExpression { $tree = $e1.tree; }
    (
        ',' { location = SetupFile(); } e2 = assignmentExpression
        {
            CommaExpression* expr = Alloc<CommaExpression>($tree, $e2.tree);
            expr->location = location;
            $tree = expr;
        }
    )*
    ;

// start of with ||
assignmentExpression
    returns[ Expression* tree ]
    @init 
    {
        $tree = nullptr;
        Symbol::Location location;
    }:
    e1 = logicalOrExpression { $tree = $e1.tree; } 
    (
        op = ('+=' | '-=' | '*=' | '/=' | '%=' | '<<=' | '>>=' | '&=' | '^=' | '|=' | '=') { location = SetupFile(); } e2 = logicalOrExpression
        { 
            BinaryExpression* expr = Alloc<BinaryExpression>(StringToFourCC($op.text), $tree, $e2.tree);
            expr->location = location;
            $tree = expr;
        } 
        | '?' { location = SetupFile(); } ifBody = expression ':' elseBody = expression
        { 
            TernaryExpression* expr = Alloc<TernaryExpression>($tree, $ifBody.tree, $elseBody.tree);
            expr->location = location;
            $tree = expr;
        }
    )*
    ;

// start of with ||
logicalOrExpression
    returns[ Expression* tree ]
    @init 
    {
        $tree = nullptr;
        Symbol::Location location;
    }:
    e1 = logicalAndExpression { $tree = $e1.tree; } 
    (
        ('||') { location = SetupFile(); } e2 = logicalAndExpression
        {
            BinaryExpression* expr = Alloc<BinaryExpression>('||', $tree, $e2.tree);
            expr->location = location;
            $tree = expr;
        }
    )*
    ;

// then solve &&
logicalAndExpression
    returns[ Expression* tree ]
    @init 
    {
        $tree = nullptr;
        Symbol::Location location;

    }:
    e1 = orExpression { $tree = $e1.tree; } 
    (
        ('&&') { location = SetupFile(); } e2 = orExpression
        {
            BinaryExpression* expr = Alloc<BinaryExpression>('&&', $tree, $e2.tree);
            expr->location = location;
            $tree = expr;
        }
    )*
    ;

// |
orExpression
    returns[ Expression* tree ]
    @init 
    {
        $tree = nullptr;
        Symbol::Location location;

    }:
    e1 = xorExpression { $tree = $e1.tree; } 
    (
        '|' { location = SetupFile(); } e2 = xorExpression
        {
            BinaryExpression* expr = Alloc<BinaryExpression>('|', $tree, $e2.tree);
            expr->location = location;
            $tree = expr;
        }
    )*
    ;

// ^
xorExpression
    returns[ Expression* tree ]
    @init 
    {
        $tree = nullptr;
        Symbol::Location location;
    }:
    e1 = andExpression { $tree = $e1.tree; } 
    (
        '^' { location = SetupFile(); } e2 = andExpression
        {
            BinaryExpression* expr = Alloc<BinaryExpression>('^', $tree, $e2.tree);
            expr->location = location;
            $tree = expr;
        }
    )*
    ;

// &
andExpression
    returns[ Expression* tree ]
    @init 
    {
        $tree = nullptr;
        Symbol::Location location;
    }:
    e1 = equivalencyExpression { $tree = $e1.tree;	} 
    (
        '&' { location = SetupFile(); } e2 = equivalencyExpression
        {
            BinaryExpression* expr = Alloc<BinaryExpression>('&', $tree, $e2.tree);
            expr->location = location;
            $tree = expr;
        }
    )*
    ;

// == and !=
equivalencyExpression
    returns[ Expression* tree ]
    @init 
    {
        $tree = nullptr;
        Symbol::Location location;
    }:
    e1 = relationalExpression { $tree = $e1.tree; } 
    (
        op = ('==' | '!=')  { location = SetupFile(); } e2 = relationalExpression
        {
            BinaryExpression* expr = Alloc<BinaryExpression>(StringToFourCC($op.text), $tree, $e2.tree);
            expr->location = location;
            $tree = expr;
        }
    )*
    ;

// <, >, <= and >=
relationalExpression
    returns[ Expression* tree ]
    @init 
    {
        $tree = nullptr;
        Symbol::Location location;
    }:
    e1 = shiftExpression { $tree = $e1.tree; } 
    (
        op = ('<' | '>' | '<=' | '>=' ) { location = SetupFile(); } e2 = shiftExpression
        {
            BinaryExpression* expr = Alloc<BinaryExpression>(StringToFourCC($op.text), $tree, $e2.tree);
            expr->location = location;
            $tree = expr;
        }
    )*
    ;

// <<, >>
shiftExpression
    returns[ Expression* tree ]
    @init 
    {
        $tree = nullptr;
        Symbol::Location location;
    }:
    e1 = addSubtractExpression { $tree = $e1.tree; } 
    (
        op = ('<<' | '>>') { location = SetupFile(); } e2 = addSubtractExpression 
        {
            BinaryExpression* expr = Alloc<BinaryExpression>(StringToFourCC($op.text), $tree, $e2.tree);
            expr->location = location;
            $tree = expr;
        }
    )*
    ;

// + and -
addSubtractExpression
    returns[ Expression* tree ]
    @init 
    {
        $tree = nullptr;
        Symbol::Location location;
    }:
    e1 = multiplyDivideExpression { $tree = $e1.tree; } 
    (
        op = ('+' | '-') { location = SetupFile(); } e2 = multiplyDivideExpression 
        {
            BinaryExpression* expr = Alloc<BinaryExpression>(StringToFourCC($op.text), $tree, $e2.tree);
            expr->location = location;
            $tree = expr;
        }
    )*
    ;

// * and /
multiplyDivideExpression
    returns[ Expression* tree ]
    @init 
    {
        $tree = nullptr;
        Symbol::Location location;
    }:
    e1 = suffixExpression { $tree = $e1.tree; }
    (
        op = ('*' | '/' | '%') { location = SetupFile(); } e2 = suffixExpression 
        {
            BinaryExpression* expr = Alloc<BinaryExpression>(StringToFourCC($op.text), $tree, $e2.tree);
            expr->location = location;
            $tree = expr;
        }
    )*
    ;

// unary expressions. Create chain of unary expressions by removing one token from the left and create new unary expressions
suffixExpression
    returns[ Expression* tree ]
    @init 
    {
        $tree = nullptr;

        Symbol::Location location;
        std::vector<Expression*> args;
        Expression* arrayIndexExpr = nullptr;

        std::vector<uint32_t> ops;
        std::vector<Symbol::Location> locations;
    }:
    e1 = prefixExpression
    {
        $tree = $e1.tree;
    }
    (
        '(' { location = SetupFile(); } (arg0 = logicalOrExpression { args.push_back($arg0.tree); } (',' argn = logicalOrExpression { args.push_back($argn.tree); })* )? ')'
        {
            CallExpression* expr = Alloc<CallExpression>($tree, args);
            expr->location = location;
            $tree = expr;
        }
        | '.' { location = SetupFile(); } e2 = assignmentExpression
        {
            AccessExpression* expr = Alloc<AccessExpression>($tree, $e2.tree, false);
            expr->location = location;
            $tree = expr;
        }
        | '->' { location = SetupFile(); } e2 = assignmentExpression
        {
            AccessExpression* expr = Alloc<AccessExpression>($tree, $e2.tree, true);
            expr->location = location;
            $tree = expr;
        }
        | '[' { location = SetupFile(); } (e3 = expression { arrayIndexExpr = $e3.tree; })? ']'
        {
            ArrayIndexExpression* expr = Alloc<ArrayIndexExpression>($tree, arrayIndexExpr);
            expr->location = location;
            $tree = expr;
        }
    )*
    | e1 = prefixExpression (op = ('++' | '--') { ops.push_back(StringToFourCC($op.text)); locations.push_back(SetupFile()); } )* 
    {
        $tree = $e1.tree;
        $tree->location = SetupFile();
        for (size_t i = 0; i < ops.size(); i++)
        {
            $tree = Alloc<UnaryExpression>(ops[i], false, $tree);
            $tree->location = locations[i];
        }
    }
    ;
    
// unary expressions. Create chain of unary expressions by removing one token from the left and create new unary expressions
prefixExpression
    returns[ Expression* tree ]
    @init 
    {
        $tree = nullptr;
        std::vector<uint32_t> ops;
        std::vector<Symbol::Location> locations;
    }:
    (op = ('-' | '+' | '!' | '~' | '++' | '--' | '*') { ops.push_back(StringToFourCC($op.text)); locations.push_back(SetupFile()); } )* e1 = binaryexpatom 
    {
        $tree = $e1.tree;
        $tree->location = SetupFile();
        for (size_t i = 0; i < ops.size(); i++)
        {
            $tree = Alloc<UnaryExpression>(ops[i], true, $tree);
            $tree->location = locations[i];
        }
    }
    ;

namespaceExpression
    returns[ Expression* tree ]
    @init
    {
        $tree = nullptr;
    }:
    e1 = binaryexpatom '::' e2 = binaryexpatom
    {

    }
    ;


// end of binary expansion, in the end, every expression can be expressed as either an ID or a new expression surrounded by paranthesis.
binaryexpatom
    returns[ Expression* tree ]
    @init 
    {
        $tree = nullptr;
    }:
    initializerExpression           { $tree = $initializerExpression.tree; }
    | arrayInitializerExpression    { $tree = $arrayInitializerExpression.tree; } 
    | '(' expression ')'            { $tree = $expression.tree; }
    | INTEGERLITERAL                { $tree = Alloc<IntExpression>(atoi($INTEGERLITERAL.text.c_str())); $tree->location = SetupFile(); }
    | UINTEGERLITERAL               { $tree = Alloc<UIntExpression>(strtoul($UINTEGERLITERAL.text.c_str(), nullptr, 10)); $tree->location = SetupFile(); }
    | FLOATLITERAL                  { $tree = Alloc<FloatExpression>(atof($FLOATLITERAL.text.c_str())); $tree->location = SetupFile(); }
    | DOUBLELITERAL                 { $tree = Alloc<FloatExpression>(atof($DOUBLELITERAL.text.c_str())); $tree->location = SetupFile(); }
    | HEX                           { $tree = Alloc<UIntExpression>(strtoul($HEX.text.c_str(), nullptr, 16)); $tree->location = SetupFile(); }
    | string                        { $tree = Alloc<StringExpression>($string.val); $tree->location = SetupFile(); }
    | IDENTIFIER                    { $tree = Alloc<SymbolExpression>($IDENTIFIER.text); $tree->location = SetupFile(); }
    | boolean                       { $tree = Alloc<BoolExpression>($boolean.val); $tree->location = SetupFile(); }
    ;

initializerExpression
    returns[ Expression* tree ]
    @init
    {
        $tree = nullptr;
        std::vector<Expression*> exprs;
        std::string type = "";
        Symbol::Location location;
    }:
    type = IDENTIFIER { type = $type.text; } '{' { location = SetupFile(); } ( arg0 = logicalOrExpression { exprs.push_back($arg0.tree); } (',' argN = logicalOrExpression { exprs.push_back($argN.tree); })* )? '}'
    {
        $tree = Alloc<InitializerExpression>(exprs, type);
        $tree->location = location;
    }
    ;
  
arrayInitializerExpression
    returns[ Expression* tree ]
    @init
    {
        $tree = nullptr;
        std::vector<Expression*> exprs;
        Symbol::Location location;
    }:
    '[' { location = SetupFile(); } ( arg0 = logicalOrExpression { exprs.push_back($arg0.tree); } (',' argN = logicalOrExpression { exprs.push_back($argN.tree); })* )? ']'
    {
        $tree = Alloc<ArrayInitializerExpression>(exprs);
        $tree->location = location;
    }
    ;
   

SC: ';';
CO: ',';
COL: ':';
LP: '(';
RP: ')';
LB: '{';
RB: '}';
LL: '[';
RR: ']';
DOT: '.';
NOT: '!';
EQ: '=';
QO: '"';
QU: '?';
AND: '&';
ANDSET: '&=';
OR: '|';
ORSET: '|=';
XOR: '^';
XORSET: '^=';
CONJUGATE: '~';
Q: '\'';
NU: '#';
FORWARDSLASH: '\\';
LESS: '<';
LESSEQ: '<=';
GREATER: '>';
GREATEREQ: '>=';
LOGICEQ: '==';
NOTEQ: '!=';
LOGICAND: '&&';
LOGICOR: '||';
MOD: '%';
UNDERSC: '_';
SOBAKA: '@';

ADD_OP: '+';
SUB_OP: '-';
DIV_OP: '/';
MUL_OP: '*';

ARROW: '->';

fragment INTEGER: ('0' .. '9');

INTEGERLITERAL: INTEGER+;
UINTEGERLITERAL: INTEGER+ ('u' | 'U');

// single line comment begins with // and ends with new line
COMMENT: ('//' .*? '\n') -> channel(HIDDEN);

// multi line comment begins with /* and ends with */
ML_COMMENT: '/*' .*? '*/' -> channel(HIDDEN);

FLOATLITERAL:
    INTEGER+ DOT INTEGER* EXPONENT? 'f'
    | DOT INTEGER+ EXPONENT? 'f'
    | INTEGER+ EXPONENT? 'f';

EXPONENT: ('e' | 'E') ('+' | '-')? INTEGER+;

DOUBLELITERAL:
    INTEGER+ DOT INTEGER* EXPONENT?
    | DOT INTEGER+ EXPONENT?
    | INTEGER+ EXPONENT;

HEX: '0' 'x' ('0' ..'9' | 'a' ..'f' | 'A' .. 'F')* ('u' | 'U')?;

// Any alphabetical character, both lower and upper case
fragment ALPHABET: ('A' ..'Z' | 'a' ..'z');

// Identifier, must begin with alphabetical token, but can be followed by integer literal or underscore
IDENTIFIER: ('_')* ALPHABET (ALPHABET | INTEGERLITERAL | '_')*;

WS: ( '\t' | ' ' | '\r' | '\n' | '\u000C')+ -> channel(HIDDEN);<|MERGE_RESOLUTION|>--- conflicted
+++ resolved
@@ -1,12 +1,5 @@
 grammar GPULang;
 
-<<<<<<< HEAD
-=======
-options {
-    language = Cpp;
-}
-
->>>>>>> 20fd1e4a
 // Lexer API hooks
 @lexer::apifuncs {
 
